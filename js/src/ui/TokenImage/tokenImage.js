// Copyright 2015-2017 Parity Technologies (UK) Ltd.
// This file is part of Parity.

// Parity is free software: you can redistribute it and/or modify
// it under the terms of the GNU General Public License as published by
// the Free Software Foundation, either version 3 of the License, or
// (at your option) any later version.

// Parity is distributed in the hope that it will be useful,
// but WITHOUT ANY WARRANTY; without even the implied warranty of
// MERCHANTABILITY or FITNESS FOR A PARTICULAR PURPOSE.  See the
// GNU General Public License for more details.

// You should have received a copy of the GNU General Public License
// along with Parity.  If not, see <http://www.gnu.org/licenses/>.

import React, { PropTypes } from 'react';

import unknownImage from '~/../assets/images/contracts/unknown-64x64.png';
import IconCache from '~/ui/IconCache';

const iconCache = IconCache.get();

<<<<<<< HEAD
export default function TokenImage ({ token }, context) {
  const { api } = context;
=======
export default function TokenImage ({ token }, { api }) {
>>>>>>> c27d96a4
  const imageurl = token.image || iconCache.images[token.address];
  let imagesrc = unknownImage;

  if (imageurl) {
    const host = /^(\/)?api/.test(imageurl)
      ? api.dappsUrl
      : '';

    imagesrc = `${host}${imageurl}`;
  }

  return (
    <img
      src={ imagesrc }
      alt={ token.name }
    />
  );
}

TokenImage.contextTypes = {
  api: PropTypes.object
};

TokenImage.propTypes = {
  token: PropTypes.shape({
    image: PropTypes.string,
    address: PropTypes.string
  }).isRequired
};<|MERGE_RESOLUTION|>--- conflicted
+++ resolved
@@ -21,12 +21,7 @@
 
 const iconCache = IconCache.get();
 
-<<<<<<< HEAD
-export default function TokenImage ({ token }, context) {
-  const { api } = context;
-=======
 export default function TokenImage ({ token }, { api }) {
->>>>>>> c27d96a4
   const imageurl = token.image || iconCache.images[token.address];
   let imagesrc = unknownImage;
 
