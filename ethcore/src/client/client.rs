--- conflicted
+++ resolved
@@ -24,11 +24,7 @@
 use time::precise_time_ns;
 
 // util
-<<<<<<< HEAD
 use util::{Bytes, PerfTimer, Itertools, Mutex, RwLock, MutexGuard, Hashable};
-=======
-use util::{Bytes, PerfTimer, Itertools, Mutex, RwLock, Hashable};
->>>>>>> 0c7b7fc8
 use util::{journaldb, TrieFactory, Trie};
 use util::trie::TrieSpec;
 use util::{U256, H256, Address, H2048, Uint, FixedHash};
@@ -1024,15 +1020,11 @@
 		self.state_at(id).map(|s| s.nonce(address))
 	}
 
-<<<<<<< HEAD
+	fn storage_root(&self, address: &Address, id: BlockId) -> Option<H256> {
+		self.state_at(id).and_then(|s| s.storage_root(address))
+	}
+
 	fn block_hash(&self, id: BlockId) -> Option<H256> {
-=======
-	fn storage_root(&self, address: &Address, id: BlockID) -> Option<H256> {
-		self.state_at(id).and_then(|s| s.storage_root(address))
-	}
-
-	fn block_hash(&self, id: BlockID) -> Option<H256> {
->>>>>>> 0c7b7fc8
 		let chain = self.chain.read();
 		Self::block_hash(&chain, id)
 	}
@@ -1049,11 +1041,7 @@
 		self.state_at(id).map(|s| s.storage_at(address, position))
 	}
 
-<<<<<<< HEAD
-	fn list_accounts(&self, id: BlockId) -> Option<Vec<Address>> {
-=======
-	fn list_accounts(&self, id: BlockID, after: Option<&Address>, count: u64) -> Option<Vec<Address>> {
->>>>>>> 0c7b7fc8
+	fn list_accounts(&self, id: BlockId, after: Option<&Address>, count: u64) -> Option<Vec<Address>> {
 		if !self.factories.trie.is_fat() {
 			trace!(target: "fatdb", "list_accounts: Not a fat DB");
 			return None;
@@ -1091,10 +1079,7 @@
 		Some(accounts)
 	}
 
-<<<<<<< HEAD
-	fn transaction(&self, id: TransactionId) -> Option<LocalizedTransaction> {
-=======
-	fn list_storage(&self, id: BlockID, account: &Address, after: Option<&H256>, count: u64) -> Option<Vec<H256>> {
+	fn list_storage(&self, id: BlockId, account: &Address, after: Option<&H256>, count: u64) -> Option<Vec<H256>> {
 		if !self.factories.trie.is_fat() {
 			trace!(target: "fatdb", "list_stroage: Not a fat DB");
 			return None;
@@ -1138,8 +1123,7 @@
 		Some(keys)
 	}
 
-	fn transaction(&self, id: TransactionID) -> Option<LocalizedTransaction> {
->>>>>>> 0c7b7fc8
+	fn transaction(&self, id: TransactionId) -> Option<LocalizedTransaction> {
 		self.transaction_address(id).and_then(|address| self.chain.read().transaction(&address))
 	}
 
