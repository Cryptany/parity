// Copyright 2015, 2016 Parity Technologies (UK) Ltd.
// This file is part of Parity.

// Parity is free software: you can redistribute it and/or modify
// it under the terms of the GNU General Public License as published by
// the Free Software Foundation, either version 3 of the License, or
// (at your option) any later version.

// Parity is distributed in the hope that it will be useful,
// but WITHOUT ANY WARRANTY; without even the implied warranty of
// MERCHANTABILITY or FITNESS FOR A PARTICULAR PURPOSE.  See the
// GNU General Public License for more details.

// You should have received a copy of the GNU General Public License
// along with Parity.  If not, see <http://www.gnu.org/licenses/>.

use std::time::Duration;
use std::io::Read;
use std::net::SocketAddr;
use std::path::PathBuf;
use std::cmp::max;
use cli::{Args, ArgsError};
use util::{Hashable, U256, Uint, Bytes, version_data, Secret, Address};
use util::log::Colour;
use ethsync::{NetworkConfiguration, is_valid_node_url, AllowIP};
use ethcore::client::{VMType};
use ethcore::miner::{MinerOptions, Banning};
use ethcore::verification::queue::VerifierSettings;

use rpc::{IpcConfiguration, HttpConfiguration};
use ethcore_rpc::NetworkSettings;
use cache::CacheConfig;
use helpers::{to_duration, to_mode, to_block_id, to_u256, to_pending_set, to_price, replace_home,
geth_ipc_path, parity_ipc_path, to_bootnodes, to_addresses, to_address, to_gas_limit, to_queue_strategy};
use params::{ResealPolicy, AccountsConfig, GasPricerConfig, MinerExtras};
use ethcore_logger::Config as LogConfig;
use dir::{Directories, default_hypervisor_path};
use dapps::Configuration as DappsConfiguration;
use signer::{Configuration as SignerConfiguration};
use updater::{UpdatePolicy, UpdateFilter, ReleaseTrack};
use run::RunCmd;
use blockchain::{BlockchainCmd, ImportBlockchain, ExportBlockchain, KillBlockchain, ExportState, DataFormat};
use presale::ImportWallet;
use account::{AccountCmd, NewAccount, ListAccounts, ImportAccounts, ImportFromGethAccounts};
use snapshot::{self, SnapshotCommand};

const AUTHCODE_FILENAME: &'static str = "authcodes";

#[derive(Debug, PartialEq)]
pub enum Cmd {
	Run(RunCmd),
	Version,
	Account(AccountCmd),
	ImportPresaleWallet(ImportWallet),
	Blockchain(BlockchainCmd),
	SignerToken(SignerConfiguration),
	SignerSign {
		id: Option<usize>,
		pwfile: Option<PathBuf>,
		port: u16,
		authfile: PathBuf,
	},
	SignerList {
		port: u16,
		authfile: PathBuf
	},
	SignerReject {
		id: Option<usize>,
		port: u16,
		authfile: PathBuf
	},
	Snapshot(SnapshotCommand),
	Hash(Option<String>),
}

pub struct Execute {
	pub logger: LogConfig,
	pub cmd: Cmd,
}

#[derive(Debug, PartialEq)]
pub struct Configuration {
	pub args: Args,
}

impl Configuration {
	pub fn parse<S: AsRef<str>>(command: &[S]) -> Result<Self, ArgsError> {
		let args = try!(Args::parse(command));

		let config = Configuration {
			args: args,
		};

		Ok(config)
	}

	pub fn into_command(self) -> Result<Execute, String> {
		let dirs = self.directories();
		let pruning = try!(self.args.flag_pruning.parse());
		let pruning_history = self.args.flag_pruning_history;
		let vm_type = try!(self.vm_type());
		let mode = match self.args.flag_mode.as_ref() { "last" => None, mode => Some(try!(to_mode(&mode, self.args.flag_mode_timeout, self.args.flag_mode_alarm))), };
		let update_policy = try!(self.update_policy());
		let miner_options = try!(self.miner_options());
		let logger_config = self.logger_config();
		let http_conf = try!(self.http_config());
		let ipc_conf = try!(self.ipc_config());
		let net_conf = try!(self.net_config());
		let network_id = self.network_id();
		let cache_config = self.cache_config();
		let spec = try!(self.chain().parse());
		let tracing = try!(self.args.flag_tracing.parse());
		let fat_db = try!(self.args.flag_fat_db.parse());
		let compaction = try!(self.args.flag_db_compaction.parse());
		let wal = !self.args.flag_fast_and_loose;
		let warp_sync = self.args.flag_warp;
		let geth_compatibility = self.args.flag_geth;
		let ui_address = self.ui_port().map(|port| (self.ui_interface(), port));
		let dapps_conf = self.dapps_config();
		let signer_conf = self.signer_config();
		let format = try!(self.format());

		let cmd = if self.args.flag_version {
			Cmd::Version
		} else if self.args.cmd_signer {
			let mut authfile = PathBuf::from(signer_conf.signer_path.clone());
			authfile.push(AUTHCODE_FILENAME);

			if self.args.cmd_new_token {
				Cmd::SignerToken(signer_conf)
			} else if self.args.cmd_sign {
				let pwfile = self.args.flag_password.get(0).map(|pwfile| {
					PathBuf::from(pwfile)
				});
				Cmd::SignerSign {
					id: self.args.arg_id,
					pwfile: pwfile,
					port: signer_conf.port,
					authfile: authfile,
				}
			} else if self.args.cmd_reject  {
				Cmd::SignerReject {
					id: self.args.arg_id,
					port: signer_conf.port,
					authfile: authfile,
				}
			} else if self.args.cmd_list  {
				Cmd::SignerList {
					port: signer_conf.port,
					authfile: authfile,
				}
			} else {
				unreachable!();
			}
		} else if self.args.cmd_tools && self.args.cmd_hash {
			Cmd::Hash(self.args.arg_file)
		} else if self.args.cmd_db && self.args.cmd_kill {
			Cmd::Blockchain(BlockchainCmd::Kill(KillBlockchain {
				spec: spec,
				dirs: dirs,
				pruning: pruning,
			}))
		} else if self.args.cmd_account {
			let account_cmd = if self.args.cmd_new {
				let new_acc = NewAccount {
					iterations: self.args.flag_keys_iterations,
					path: dirs.keys,
					spec: spec,
					password_file: self.args.flag_password.first().cloned(),
				};
				AccountCmd::New(new_acc)
			} else if self.args.cmd_list {
				let list_acc = ListAccounts {
					path: dirs.keys,
					spec: spec,
				};
				AccountCmd::List(list_acc)
			} else if self.args.cmd_import {
				let import_acc = ImportAccounts {
					from: self.args.arg_path.clone(),
					to: dirs.keys,
					spec: spec,
				};
				AccountCmd::Import(import_acc)
			} else {
				unreachable!();
			};
			Cmd::Account(account_cmd)
		} else if self.args.flag_import_geth_keys {
        	let account_cmd = AccountCmd::ImportFromGeth(
				ImportFromGethAccounts {
					spec: spec,
					to: dirs.keys,
					testnet: self.args.flag_testnet
				}
			);
			Cmd::Account(account_cmd)
		} else if self.args.cmd_wallet {
			let presale_cmd = ImportWallet {
				iterations: self.args.flag_keys_iterations,
				path: dirs.keys,
				spec: spec,
				wallet_path: self.args.arg_path.first().unwrap().clone(),
				password_file: self.args.flag_password.first().cloned(),
			};
			Cmd::ImportPresaleWallet(presale_cmd)
		} else if self.args.cmd_import {
			let import_cmd = ImportBlockchain {
				spec: spec,
				cache_config: cache_config,
				dirs: dirs,
				file_path: self.args.arg_file.clone(),
				format: format,
				pruning: pruning,
				pruning_history: pruning_history,
				compaction: compaction,
				wal: wal,
				tracing: tracing,
				fat_db: fat_db,
				vm_type: vm_type,
				check_seal: !self.args.flag_no_seal_check,
				with_color: logger_config.color,
				verifier_settings: self.verifier_settings(),
			};
			Cmd::Blockchain(BlockchainCmd::Import(import_cmd))
		} else if self.args.cmd_export {
			if self.args.cmd_blocks {
				let export_cmd = ExportBlockchain {
					spec: spec,
					cache_config: cache_config,
					dirs: dirs,
					file_path: self.args.arg_file.clone(),
					format: format,
					pruning: pruning,
					pruning_history: pruning_history,
					compaction: compaction,
					wal: wal,
					tracing: tracing,
					fat_db: fat_db,
					from_block: try!(to_block_id(&self.args.flag_from)),
					to_block: try!(to_block_id(&self.args.flag_to)),
					check_seal: !self.args.flag_no_seal_check,
				};
				Cmd::Blockchain(BlockchainCmd::Export(export_cmd))
			} else if self.args.cmd_state {
				let export_cmd = ExportState {
					spec: spec,
					cache_config: cache_config,
					dirs: dirs,
					file_path: self.args.arg_file.clone(),
					format: format,
					pruning: pruning,
					pruning_history: pruning_history,
					compaction: compaction,
					wal: wal,
					tracing: tracing,
					fat_db: fat_db,
					at: try!(to_block_id(&self.args.flag_at)),
					storage: !self.args.flag_no_storage,
					code: !self.args.flag_no_code,
					min_balance: self.args.flag_min_balance.and_then(|s| to_u256(&s).ok()),
					max_balance: self.args.flag_max_balance.and_then(|s| to_u256(&s).ok()),
				};
				Cmd::Blockchain(BlockchainCmd::ExportState(export_cmd))
			} else {
				unreachable!();
			}
		} else if self.args.cmd_snapshot {
			let snapshot_cmd = SnapshotCommand {
				cache_config: cache_config,
				dirs: dirs,
				spec: spec,
				pruning: pruning,
				pruning_history: pruning_history,
				tracing: tracing,
				fat_db: fat_db,
				compaction: compaction,
				file_path: self.args.arg_file.clone(),
				wal: wal,
				kind: snapshot::Kind::Take,
				block_at: try!(to_block_id(&self.args.flag_at)),
			};
			Cmd::Snapshot(snapshot_cmd)
		} else if self.args.cmd_restore {
			let restore_cmd = SnapshotCommand {
				cache_config: cache_config,
				dirs: dirs,
				spec: spec,
				pruning: pruning,
				pruning_history: pruning_history,
				tracing: tracing,
				fat_db: fat_db,
				compaction: compaction,
				file_path: self.args.arg_file.clone(),
				wal: wal,
				kind: snapshot::Kind::Restore,
				block_at: try!(to_block_id("latest")), // unimportant.
			};
			Cmd::Snapshot(restore_cmd)
		} else {
			let daemon = if self.args.cmd_daemon {
				Some(self.args.arg_pid_file.clone())
			} else {
				None
			};

			let verifier_settings = self.verifier_settings();

			let run_cmd = RunCmd {
				cache_config: cache_config,
				dirs: dirs,
				spec: spec,
				pruning: pruning,
				pruning_history: pruning_history,
				daemon: daemon,
				logger_config: logger_config.clone(),
				miner_options: miner_options,
				http_conf: http_conf,
				ipc_conf: ipc_conf,
				net_conf: net_conf,
				network_id: network_id,
				acc_conf: try!(self.accounts_config()),
				gas_pricer: try!(self.gas_pricer_config()),
				miner_extras: try!(self.miner_extras()),
				update_policy: update_policy,
				mode: mode,
				tracing: tracing,
				fat_db: fat_db,
				compaction: compaction,
				wal: wal,
				vm_type: vm_type,
				warp_sync: warp_sync,
				geth_compatibility: geth_compatibility,
				ui_address: ui_address,
				net_settings: self.network_settings(),
				dapps_conf: dapps_conf,
				signer_conf: signer_conf,
				ui: self.args.cmd_ui,
				name: self.args.flag_identity,
				custom_bootnodes: self.args.flag_bootnodes.is_some(),
				no_periodic_snapshot: self.args.flag_no_periodic_snapshot,
				check_seal: !self.args.flag_no_seal_check,
				download_old_blocks: !self.args.flag_no_ancient_blocks,
<<<<<<< HEAD
				serve_light: self.args.flag_serve_light,
				light: self.args.flag_light,
=======
>>>>>>> e0f6f8f9
				verifier_settings: verifier_settings,
			};
			Cmd::Run(run_cmd)
		};

		Ok(Execute {
			logger: logger_config,
			cmd: cmd,
		})
	}

	fn vm_type(&self) -> Result<VMType, String> {
		if self.args.flag_jitvm {
			VMType::jit().ok_or("Parity is built without the JIT EVM.".into())
		} else {
			Ok(VMType::Interpreter)
		}
	}

	fn miner_extras(&self) -> Result<MinerExtras, String> {
		let extras = MinerExtras {
			author: try!(self.author()),
			extra_data: try!(self.extra_data()),
			gas_floor_target: try!(to_u256(&self.args.flag_gas_floor_target)),
			gas_ceil_target: try!(to_u256(&self.args.flag_gas_cap)),
			transactions_limit: self.args.flag_tx_queue_size,
			engine_signer: try!(self.engine_signer()),
		};

		Ok(extras)
	}

	fn author(&self) -> Result<Address, String> {
		to_address(self.args.flag_etherbase.clone().or(self.args.flag_author.clone()))
	}

	fn engine_signer(&self) -> Result<Address, String> {
		to_address(self.args.flag_engine_signer.clone())
	}

	fn format(&self) -> Result<Option<DataFormat>, String> {
		match self.args.flag_format {
			Some(ref f) => Ok(Some(try!(f.parse()))),
			None => Ok(None),
		}
	}

	fn cache_config(&self) -> CacheConfig {
		match self.args.flag_cache_size.or(self.args.flag_cache) {
			Some(size) => CacheConfig::new_with_total_cache_size(size),
			None => CacheConfig::new(
				self.args.flag_cache_size_db,
				self.args.flag_cache_size_blocks,
				self.args.flag_cache_size_queue,
				self.args.flag_cache_size_state,
			),
		}
	}

	fn logger_config(&self) -> LogConfig {
		LogConfig {
			mode: self.args.flag_logging.clone(),
			color: !self.args.flag_no_color && !cfg!(windows),
			file: self.args.flag_log_file.clone(),
		}
	}

	fn chain(&self) -> String {
		if self.args.flag_testnet {
			"ropsten".to_owned()
		} else {
			self.args.flag_chain.clone()
		}
	}

	fn max_peers(&self) -> u32 {
		let peers = self.args.flag_max_peers as u32;
		max(self.min_peers(), peers)
	}

	fn allow_ips(&self) -> Result<AllowIP, String> {
		match self.args.flag_allow_ips.as_str() {
			"all" => Ok(AllowIP::All),
			"public" => Ok(AllowIP::Public),
			"private" => Ok(AllowIP::Private),
			_ => Err("Invalid IP filter value".to_owned()),
		}
	}

	fn min_peers(&self) -> u32 {
		self.args.flag_peers.unwrap_or(self.args.flag_min_peers) as u32
	}

	fn max_pending_peers(&self) -> u32 {
		self.args.flag_max_pending_peers as u32
	}

	fn snapshot_peers(&self) -> u32 {
		self.args.flag_snapshot_peers as u32
	}

	fn work_notify(&self) -> Vec<String> {
		self.args.flag_notify_work.as_ref().map_or_else(Vec::new, |s| s.split(',').map(|s| s.to_owned()).collect())
	}

	fn accounts_config(&self) -> Result<AccountsConfig, String> {
		let cfg = AccountsConfig {
			iterations: self.args.flag_keys_iterations,
			testnet: self.args.flag_testnet,
			password_files: self.args.flag_password.clone(),
			unlocked_accounts: try!(to_addresses(&self.args.flag_unlock)),
		};

		Ok(cfg)
	}

	fn miner_options(&self) -> Result<MinerOptions, String> {
		let reseal = try!(self.args.flag_reseal_on_txs.parse::<ResealPolicy>());

		let options = MinerOptions {
			new_work_notify: self.work_notify(),
			force_sealing: self.args.flag_force_sealing,
			reseal_on_external_tx: reseal.external,
			reseal_on_own_tx: reseal.own,
			tx_gas_limit: match self.args.flag_tx_gas_limit {
				Some(ref d) => try!(to_u256(d)),
				None => U256::max_value(),
			},
			tx_queue_size: self.args.flag_tx_queue_size,
			tx_queue_gas_limit: try!(to_gas_limit(&self.args.flag_tx_queue_gas)),
			tx_queue_strategy: try!(to_queue_strategy(&self.args.flag_tx_queue_strategy)),
			pending_set: try!(to_pending_set(&self.args.flag_relay_set)),
			reseal_min_period: Duration::from_millis(self.args.flag_reseal_min_period),
			work_queue_size: self.args.flag_work_queue_size,
			enable_resubmission: !self.args.flag_remove_solved,
			tx_queue_banning: match self.args.flag_tx_time_limit {
				Some(limit) => Banning::Enabled {
					min_offends: self.args.flag_tx_queue_ban_count,
					offend_threshold: Duration::from_millis(limit),
					ban_duration: Duration::from_secs(self.args.flag_tx_queue_ban_time as u64),
				},
				None => Banning::Disabled,
			}
		};

		Ok(options)
	}

	fn signer_config(&self) -> SignerConfiguration {
		SignerConfiguration {
			enabled: self.ui_enabled(),
			port: self.args.flag_ui_port,
			interface: self.ui_interface(),
			signer_path: self.directories().signer,
			skip_origin_validation: self.args.flag_ui_no_validation,
		}
	}

	fn dapps_config(&self) -> DappsConfiguration {
		DappsConfiguration {
			enabled: self.dapps_enabled(),
			interface: self.dapps_interface(),
			port: self.args.flag_dapps_port,
			hosts: self.dapps_hosts(),
			user: self.args.flag_dapps_user.clone(),
			pass: self.args.flag_dapps_pass.clone(),
			dapps_path: self.directories().dapps,
		}
	}

	fn gas_pricer_config(&self) -> Result<GasPricerConfig, String> {
		if let Some(d) = self.args.flag_gasprice.as_ref() {
			return Ok(GasPricerConfig::Fixed(try!(to_u256(d))));
		}

		let usd_per_tx = try!(to_price(&self.args.flag_usd_per_tx));
		if "auto" == self.args.flag_usd_per_eth.as_str() {
			return Ok(GasPricerConfig::Calibrated {
				usd_per_tx: usd_per_tx,
				recalibration_period: try!(to_duration(self.args.flag_price_update_period.as_str())),
			});
		}

		let usd_per_eth = try!(to_price(&self.args.flag_usd_per_eth));
		let wei_per_usd: f32 = 1.0e18 / usd_per_eth;
		let gas_per_tx: f32 = 21000.0;
		let wei_per_gas: f32 = wei_per_usd * usd_per_tx / gas_per_tx;

		info!(
			"Using a fixed conversion rate of Ξ1 = {} ({} wei/gas)",
			Colour::White.bold().paint(format!("US${}", usd_per_eth)),
			Colour::Yellow.bold().paint(format!("{}", wei_per_gas))
		);

		Ok(GasPricerConfig::Fixed(U256::from_dec_str(&format!("{:.0}", wei_per_gas)).unwrap()))
	}

	fn extra_data(&self) -> Result<Bytes, String> {
		match self.args.flag_extradata.as_ref().or(self.args.flag_extra_data.as_ref()) {
			Some(x) if x.len() <= 32 => Ok(x.as_bytes().to_owned()),
			None => Ok(version_data()),
			Some(_) => Err("Extra data must be at most 32 characters".into()),
		}
	}

	fn init_reserved_nodes(&self) -> Result<Vec<String>, String> {
		use std::fs::File;

		match self.args.flag_reserved_peers {
			Some(ref path) => {
				let mut buffer = String::new();
				let mut node_file = try!(File::open(path).map_err(|e| format!("Error opening reserved nodes file: {}", e)));
				try!(node_file.read_to_string(&mut buffer).map_err(|_| "Error reading reserved node file"));
				let lines = buffer.lines().map(|s| s.trim().to_owned()).filter(|s| !s.is_empty()).collect::<Vec<_>>();
				if let Some(invalid) = lines.iter().find(|s| !is_valid_node_url(s)) {
					return Err(format!("Invalid node address format given for a boot node: {}", invalid));
				}
				Ok(lines)
			},
			None => Ok(Vec::new())
		}
	}

	fn net_addresses(&self) -> Result<(Option<SocketAddr>, Option<SocketAddr>), String> {
		let port = self.args.flag_port;
		let listen_address = Some(SocketAddr::new("0.0.0.0".parse().unwrap(), port));
		let public_address = if self.args.flag_nat.starts_with("extip:") {
			let host = &self.args.flag_nat[6..];
			let host = try!(host.parse().map_err(|_| format!("Invalid host given with `--nat extip:{}`", host)));
			Some(SocketAddr::new(host, port))
		} else {
			None
		};
		Ok((listen_address, public_address))
	}

	fn net_config(&self) -> Result<NetworkConfiguration, String> {
		let mut ret = NetworkConfiguration::new();
		ret.nat_enabled = self.args.flag_nat == "any" || self.args.flag_nat == "upnp";
		ret.boot_nodes = try!(to_bootnodes(&self.args.flag_bootnodes));
		let (listen, public) = try!(self.net_addresses());
		ret.listen_address = listen.map(|l| format!("{}", l));
		ret.public_address = public.map(|p| format!("{}", p));
		ret.use_secret = self.args.flag_node_key.as_ref().map(|s| s.parse::<Secret>().unwrap_or_else(|_| s.sha3()));
		ret.discovery_enabled = !self.args.flag_no_discovery && !self.args.flag_nodiscover;
		ret.max_peers = self.max_peers();
		ret.min_peers = self.min_peers();
		ret.snapshot_peers = self.snapshot_peers();
		ret.allow_ips = try!(self.allow_ips());
		ret.max_pending_peers = self.max_pending_peers();
		let mut net_path = PathBuf::from(self.directories().base);
		net_path.push("network");
		ret.config_path = Some(net_path.to_str().unwrap().to_owned());
		ret.reserved_nodes = try!(self.init_reserved_nodes());
		ret.allow_non_reserved = !self.args.flag_reserved_only;
		Ok(ret)
	}

	fn network_id(&self) -> Option<u64> {
		self.args.flag_network_id.or(self.args.flag_networkid)
	}

	fn rpc_apis(&self) -> String {
		let mut apis = self.args.flag_rpcapi.clone().unwrap_or(self.args.flag_jsonrpc_apis.clone());
		if self.args.flag_geth {
			if !apis.is_empty() {
				apis.push_str(",");
			}
			apis.push_str("personal");
		}
		apis
	}

	fn rpc_cors(&self) -> Option<Vec<String>> {
		let cors = self.args.flag_jsonrpc_cors.clone().or(self.args.flag_rpccorsdomain.clone());
		cors.map(|c| c.split(',').map(|s| s.to_owned()).collect())
	}

	fn rpc_hosts(&self) -> Option<Vec<String>> {
		match self.args.flag_jsonrpc_hosts.as_ref() {
			"none" => return Some(Vec::new()),
			"all" => return None,
			_ => {}
		}
		let hosts = self.args.flag_jsonrpc_hosts.split(',').map(|h| h.into()).collect();
		Some(hosts)
	}

	fn dapps_hosts(&self) -> Option<Vec<String>> {
		match self.args.flag_dapps_hosts.as_ref() {
			"none" => return Some(Vec::new()),
			"all" => return None,
			_ => {}
		}
		let hosts = self.args.flag_dapps_hosts.split(',').map(|h| h.into()).collect();
		Some(hosts)
	}

	fn ipc_config(&self) -> Result<IpcConfiguration, String> {
		let conf = IpcConfiguration {
			enabled: !(self.args.flag_ipcdisable || self.args.flag_ipc_off || self.args.flag_no_ipc),
			socket_addr: self.ipc_path(),
			apis: {
				let mut apis = self.args.flag_ipcapi.clone().unwrap_or(self.args.flag_ipc_apis.clone());
				if self.args.flag_geth {
					if !apis.is_empty() {
 						apis.push_str(",");
 					}
					apis.push_str("personal");
				}
				try!(apis.parse())
			},
		};

		Ok(conf)
	}

	fn http_config(&self) -> Result<HttpConfiguration, String> {
		let conf = HttpConfiguration {
			enabled: !self.args.flag_jsonrpc_off && !self.args.flag_no_jsonrpc,
			interface: self.rpc_interface(),
			port: self.args.flag_rpcport.unwrap_or(self.args.flag_jsonrpc_port),
			apis: try!(self.rpc_apis().parse()),
			hosts: self.rpc_hosts(),
			cors: self.rpc_cors(),
		};

		Ok(conf)
	}

	fn network_settings(&self) -> NetworkSettings {
		NetworkSettings {
			name: self.args.flag_identity.clone(),
			chain: self.chain(),
			network_port: self.args.flag_port,
			rpc_enabled: !self.args.flag_jsonrpc_off && !self.args.flag_no_jsonrpc,
			rpc_interface: self.args.flag_rpcaddr.clone().unwrap_or(self.args.flag_jsonrpc_interface.clone()),
			rpc_port: self.args.flag_rpcport.unwrap_or(self.args.flag_jsonrpc_port),
		}
	}

	fn update_policy(&self) -> Result<UpdatePolicy, String> {
		Ok(UpdatePolicy {
			enable_downloading: !self.args.flag_no_download,
			require_consensus: !self.args.flag_no_consensus,
			filter: match self.args.flag_auto_update.as_ref() {
				"none" => UpdateFilter::None,
				"critical" => UpdateFilter::Critical,
				"all" => UpdateFilter::All,
				_ => return Err("Invalid value for `--auto-update`. See `--help` for more information.".into()),
			},
			track: match self.args.flag_release_track.as_ref() {
				"stable" => ReleaseTrack::Stable,
				"beta" => ReleaseTrack::Beta,
				"nightly" => ReleaseTrack::Nightly,
				"testing" => ReleaseTrack::Testing,
				"current" => ReleaseTrack::Unknown,
				_ => return Err("Invalid value for `--releases-track`. See `--help` for more information.".into()),
			},
			path: default_hypervisor_path(),
		})
	}

	fn directories(&self) -> Directories {
		use util::path;

		let data_path = replace_home("", self.args.flag_datadir.as_ref().unwrap_or(&self.args.flag_base_path));

		let db_path = replace_home(&data_path, &self.args.flag_db_path);
		let keys_path = replace_home(&data_path, &self.args.flag_keys_path);
		let dapps_path = replace_home(&data_path, &self.args.flag_dapps_path);
		let ui_path = replace_home(&data_path, &self.args.flag_ui_path);

		if self.args.flag_geth  && !cfg!(windows) {
			let geth_root  = if self.args.flag_testnet { path::ethereum::test() } else {  path::ethereum::default() };
			::std::fs::create_dir_all(geth_root.as_path()).unwrap_or_else(
				|e| warn!("Failed to create '{}' for geth mode: {}", &geth_root.to_str().unwrap(), e));
		}

		if cfg!(feature = "ipc") && !cfg!(feature = "windows") {
			let mut path_buf = PathBuf::from(data_path.clone());
			path_buf.push("ipc");
			let ipc_path = path_buf.to_str().unwrap();
			::std::fs::create_dir_all(ipc_path).unwrap_or_else(
				|e| warn!("Failed to directory '{}' for ipc sockets: {}", ipc_path, e)
			);
		}

		Directories {
			keys: keys_path,
			base: data_path,
			db: db_path,
			dapps: dapps_path,
			signer: ui_path,
		}
	}

	fn ipc_path(&self) -> String {
		if self.args.flag_geth {
			geth_ipc_path(self.args.flag_testnet)
		} else {
			parity_ipc_path(&self.directories().base, &self.args.flag_ipcpath.clone().unwrap_or(self.args.flag_ipc_path.clone()))
		}
	}

	fn ui_port(&self) -> Option<u16> {
		if !self.ui_enabled() {
			None
		} else {
			Some(self.args.flag_ui_port)
		}
	}

	fn ui_interface(&self) -> String {
		match self.args.flag_ui_interface.as_str() {
			"local" => "127.0.0.1",
			x => x,
		}.into()
	}

	fn rpc_interface(&self) -> String {
		match self.network_settings().rpc_interface.as_str() {
			"all" => "0.0.0.0",
			"local" => "127.0.0.1",
			x => x,
		}.into()
	}

	fn dapps_interface(&self) -> String {
		match self.args.flag_dapps_interface.as_str() {
			"local" => "127.0.0.1",
			x => x,
		}.into()
	}

	fn dapps_enabled(&self) -> bool {
		!self.args.flag_dapps_off && !self.args.flag_no_dapps && cfg!(feature = "dapps")
	}

	fn ui_enabled(&self) -> bool {
		if self.args.flag_force_ui {
			return true;
		}

		let ui_disabled = self.args.flag_unlock.is_some() ||
			self.args.flag_geth ||
			self.args.flag_no_ui;

		!ui_disabled
	}

	fn verifier_settings(&self) -> VerifierSettings {
		let mut settings = VerifierSettings::default();
		settings.scale_verifiers = self.args.flag_scale_verifiers;
		if let Some(num_verifiers) = self.args.flag_num_verifiers {
			settings.num_verifiers = num_verifiers;
		}

		settings
	}
}

#[cfg(test)]
mod tests {
	use super::*;
	use cli::Args;
	use ethcore_rpc::NetworkSettings;
	use ethcore::client::{VMType, BlockId};
	use ethcore::miner::{MinerOptions, PrioritizationStrategy};
	use helpers::{default_network_config};
	use run::RunCmd;
	use dir::{Directories, default_hypervisor_path};
	use signer::{Configuration as SignerConfiguration};
	use blockchain::{BlockchainCmd, ImportBlockchain, ExportBlockchain, DataFormat, ExportState};
	use presale::ImportWallet;
	use params::SpecType;
	use account::{AccountCmd, NewAccount, ImportAccounts, ListAccounts};
	use devtools::{RandomTempPath};
	use updater::{UpdatePolicy, UpdateFilter, ReleaseTrack};
	use std::io::Write;
	use std::fs::{File, create_dir};

	#[derive(Debug, PartialEq)]
	struct TestPasswordReader(&'static str);

	fn parse(args: &[&str]) -> Configuration {
		Configuration {
			args: Args::parse_without_config(args).unwrap(),
		}
	}

	#[test]
	fn test_command_version() {
		let args = vec!["parity", "--version"];
		let conf = parse(&args);
		assert_eq!(conf.into_command().unwrap().cmd, Cmd::Version);
	}

	#[test]
	fn test_command_account_new() {
		let args = vec!["parity", "account", "new"];
		let conf = parse(&args);
		assert_eq!(conf.into_command().unwrap().cmd, Cmd::Account(AccountCmd::New(NewAccount {
			iterations: 10240,
			path: Directories::default().keys,
			password_file: None,
			spec: SpecType::default(),
		})));
	}

	#[test]
	fn test_command_account_list() {
		let args = vec!["parity", "account", "list"];
		let conf = parse(&args);
		assert_eq!(conf.into_command().unwrap().cmd, Cmd::Account(
			AccountCmd::List(ListAccounts {
				path: Directories::default().keys,
				spec: SpecType::default(),
			})
		));
	}

	#[test]
	fn test_command_account_import() {
		let args = vec!["parity", "account", "import", "my_dir", "another_dir"];
		let conf = parse(&args);
		assert_eq!(conf.into_command().unwrap().cmd, Cmd::Account(AccountCmd::Import(ImportAccounts {
			from: vec!["my_dir".into(), "another_dir".into()],
			to: Directories::default().keys,
			spec: SpecType::default(),
		})));
	}

	#[test]
	fn test_command_wallet_import() {
		let args = vec!["parity", "wallet", "import", "my_wallet.json", "--password", "pwd"];
		let conf = parse(&args);
		assert_eq!(conf.into_command().unwrap().cmd, Cmd::ImportPresaleWallet(ImportWallet {
			iterations: 10240,
			path: Directories::default().keys,
			wallet_path: "my_wallet.json".into(),
			password_file: Some("pwd".into()),
			spec: SpecType::default(),
		}));
	}

	#[test]
	fn test_command_blockchain_import() {
		let args = vec!["parity", "import", "blockchain.json"];
		let conf = parse(&args);
		assert_eq!(conf.into_command().unwrap().cmd, Cmd::Blockchain(BlockchainCmd::Import(ImportBlockchain {
			spec: Default::default(),
			cache_config: Default::default(),
			dirs: Default::default(),
			file_path: Some("blockchain.json".into()),
			format: Default::default(),
			pruning: Default::default(),
			pruning_history: 64,
			compaction: Default::default(),
			wal: true,
			tracing: Default::default(),
			fat_db: Default::default(),
			vm_type: VMType::Interpreter,
			check_seal: true,
			with_color: !cfg!(windows),
			verifier_settings: Default::default(),
		})));
	}

	#[test]
	fn test_command_blockchain_export() {
		let args = vec!["parity", "export", "blocks", "blockchain.json"];
		let conf = parse(&args);
		assert_eq!(conf.into_command().unwrap().cmd, Cmd::Blockchain(BlockchainCmd::Export(ExportBlockchain {
			spec: Default::default(),
			cache_config: Default::default(),
			dirs: Default::default(),
			file_path: Some("blockchain.json".into()),
			pruning: Default::default(),
			pruning_history: 64,
			format: Default::default(),
			compaction: Default::default(),
			wal: true,
			tracing: Default::default(),
			fat_db: Default::default(),
			from_block: BlockId::Number(1),
			to_block: BlockId::Latest,
			check_seal: true,
		})));
	}

	#[test]
	fn test_command_state_export() {
		let args = vec!["parity", "export", "state", "state.json"];
		let conf = parse(&args);
		assert_eq!(conf.into_command().unwrap().cmd, Cmd::Blockchain(BlockchainCmd::ExportState(ExportState {
			spec: Default::default(),
			cache_config: Default::default(),
			dirs: Default::default(),
			file_path: Some("state.json".into()),
			pruning: Default::default(),
			pruning_history: 64,
			format: Default::default(),
			compaction: Default::default(),
			wal: true,
			tracing: Default::default(),
			fat_db: Default::default(),
			at: BlockId::Latest,
			storage: true,
			code: true,
			min_balance: None,
			max_balance: None,
		})));
	}

	#[test]
	fn test_command_blockchain_export_with_custom_format() {
		let args = vec!["parity", "export", "blocks", "--format", "hex", "blockchain.json"];
		let conf = parse(&args);
		assert_eq!(conf.into_command().unwrap().cmd, Cmd::Blockchain(BlockchainCmd::Export(ExportBlockchain {
			spec: Default::default(),
			cache_config: Default::default(),
			dirs: Default::default(),
			file_path: Some("blockchain.json".into()),
			pruning: Default::default(),
			pruning_history: 64,
			format: Some(DataFormat::Hex),
			compaction: Default::default(),
			wal: true,
			tracing: Default::default(),
			fat_db: Default::default(),
			from_block: BlockId::Number(1),
			to_block: BlockId::Latest,
			check_seal: true,
		})));
	}

	#[test]
	fn test_command_signer_new_token() {
		let args = vec!["parity", "signer", "new-token"];
		let conf = parse(&args);
		let expected = Directories::default().signer;
		assert_eq!(conf.into_command().unwrap().cmd, Cmd::SignerToken(SignerConfiguration {
			enabled: true,
			signer_path: expected,
			interface: "127.0.0.1".into(),
			port: 8180,
			skip_origin_validation: false,
		}));
	}

	#[test]
	fn test_run_cmd() {
		let args = vec!["parity"];
		let conf = parse(&args);
		assert_eq!(conf.into_command().unwrap().cmd, Cmd::Run(RunCmd {
			cache_config: Default::default(),
			dirs: Default::default(),
			spec: Default::default(),
			pruning: Default::default(),
			pruning_history: 64,
			daemon: None,
			logger_config: Default::default(),
			miner_options: Default::default(),
			http_conf: Default::default(),
			ipc_conf: Default::default(),
			net_conf: default_network_config(),
			network_id: None,
			warp_sync: false,
			acc_conf: Default::default(),
			gas_pricer: Default::default(),
			miner_extras: Default::default(),
			update_policy: UpdatePolicy { enable_downloading: true, require_consensus: true, filter: UpdateFilter::Critical, track: ReleaseTrack::Unknown, path: default_hypervisor_path() },
			mode: Default::default(),
			tracing: Default::default(),
			compaction: Default::default(),
			wal: true,
			vm_type: Default::default(),
			geth_compatibility: false,
			ui_address: Some(("127.0.0.1".into(), 8180)),
			net_settings: Default::default(),
			dapps_conf: Default::default(),
			signer_conf: Default::default(),
			ui: false,
			name: "".into(),
			custom_bootnodes: false,
			fat_db: Default::default(),
			no_periodic_snapshot: false,
			check_seal: true,
			download_old_blocks: true,
			verifier_settings: Default::default(),
			light: false,
		}));
	}

	#[test]
	fn should_parse_mining_options() {
		// given
		let mut mining_options = MinerOptions::default();

		// when
		let conf0 = parse(&["parity"]);
		let conf1 = parse(&["parity", "--tx-queue-strategy", "gas_factor"]);
		let conf2 = parse(&["parity", "--tx-queue-strategy", "gas_price"]);
		let conf3 = parse(&["parity", "--tx-queue-strategy", "gas"]);

		// then
		assert_eq!(conf0.miner_options().unwrap(), mining_options);
		mining_options.tx_queue_strategy = PrioritizationStrategy::GasFactorAndGasPrice;
		assert_eq!(conf1.miner_options().unwrap(), mining_options);
		mining_options.tx_queue_strategy = PrioritizationStrategy::GasPriceOnly;
		assert_eq!(conf2.miner_options().unwrap(), mining_options);
		mining_options.tx_queue_strategy = PrioritizationStrategy::GasAndGasPrice;
		assert_eq!(conf3.miner_options().unwrap(), mining_options);
	}

	#[test]
	fn should_parse_updater_options() {
		// when
		let conf0 = parse(&["parity", "--release-track=testing"]);
		let conf1 = parse(&["parity", "--auto-update", "all", "--no-consensus"]);
		let conf2 = parse(&["parity", "--no-download", "--auto-update=all", "--release-track=beta"]);
		let conf3 = parse(&["parity", "--auto-update=xxx"]);

		// then
		assert_eq!(conf0.update_policy().unwrap(), UpdatePolicy{enable_downloading: true, require_consensus: true, filter: UpdateFilter::Critical, track: ReleaseTrack::Testing, path: default_hypervisor_path()});
		assert_eq!(conf1.update_policy().unwrap(), UpdatePolicy{enable_downloading: true, require_consensus: false, filter: UpdateFilter::All, track: ReleaseTrack::Unknown, path: default_hypervisor_path()});
		assert_eq!(conf2.update_policy().unwrap(), UpdatePolicy{enable_downloading: false, require_consensus: true, filter: UpdateFilter::All, track: ReleaseTrack::Beta, path: default_hypervisor_path()});
		assert!(conf3.update_policy().is_err());
	}

	#[test]
	fn should_parse_network_settings() {
		// given

		// when
		let conf = parse(&["parity", "--testnet", "--identity", "testname"]);

		// then
		assert_eq!(conf.network_settings(), NetworkSettings {
			name: "testname".to_owned(),
			chain: "ropsten".to_owned(),
			network_port: 30303,
			rpc_enabled: true,
			rpc_interface: "local".to_owned(),
			rpc_port: 8545,
		});
	}

	#[test]
	fn should_parse_rpc_settings_with_geth_compatiblity() {
		// given
		fn assert(conf: Configuration) {
			let net = conf.network_settings();
			assert_eq!(net.rpc_enabled, true);
			assert_eq!(net.rpc_interface, "all".to_owned());
			assert_eq!(net.rpc_port, 8000);
			assert_eq!(conf.rpc_cors(), Some(vec!["*".to_owned()]));
			assert_eq!(conf.rpc_apis(), "web3,eth".to_owned());
		}

		// when
		let conf1 = parse(&["parity", "-j",
						 "--jsonrpc-port", "8000",
						 "--jsonrpc-interface", "all",
						 "--jsonrpc-cors", "*",
						 "--jsonrpc-apis", "web3,eth"
						 ]);
		let conf2 = parse(&["parity", "--rpc",
						  "--rpcport", "8000",
						  "--rpcaddr", "all",
						  "--rpccorsdomain", "*",
						  "--rpcapi", "web3,eth"
						  ]);

		// then
		assert(conf1);
		assert(conf2);
	}

	#[test]
	fn should_parse_rpc_hosts() {
		// given

		// when
		let conf0 = parse(&["parity"]);
		let conf1 = parse(&["parity", "--jsonrpc-hosts", "none"]);
		let conf2 = parse(&["parity", "--jsonrpc-hosts", "all"]);
		let conf3 = parse(&["parity", "--jsonrpc-hosts", "ethcore.io,something.io"]);

		// then
		assert_eq!(conf0.rpc_hosts(), Some(Vec::new()));
		assert_eq!(conf1.rpc_hosts(), Some(Vec::new()));
		assert_eq!(conf2.rpc_hosts(), None);
		assert_eq!(conf3.rpc_hosts(), Some(vec!["ethcore.io".into(), "something.io".into()]));
	}

	#[test]
	fn should_parse_dapps_hosts() {
		// given

		// when
		let conf0 = parse(&["parity"]);
		let conf1 = parse(&["parity", "--dapps-hosts", "none"]);
		let conf2 = parse(&["parity", "--dapps-hosts", "all"]);
		let conf3 = parse(&["parity", "--dapps-hosts", "ethcore.io,something.io"]);

		// then
		assert_eq!(conf0.dapps_hosts(), Some(Vec::new()));
		assert_eq!(conf1.dapps_hosts(), Some(Vec::new()));
		assert_eq!(conf2.dapps_hosts(), None);
		assert_eq!(conf3.dapps_hosts(), Some(vec!["ethcore.io".into(), "something.io".into()]));
	}

	#[test]
	fn should_disable_signer_in_geth_compat() {
		// given

		// when
		let conf0 = parse(&["parity", "--geth"]);
		let conf1 = parse(&["parity", "--geth", "--force-ui"]);

		// then
		assert_eq!(conf0.ui_enabled(), false);
		assert_eq!(conf1.ui_enabled(), true);
	}

	#[test]
	fn should_disable_signer_when_account_is_unlocked() {
		// given

		// when
		let conf0 = parse(&["parity", "--unlock", "0x0"]);

		// then
		assert_eq!(conf0.ui_enabled(), false);
	}

	#[test]
	fn should_parse_signer_configration() {
		// given

		// when
		let conf0 = parse(&["parity", "--ui-path", "signer"]);
		let conf1 = parse(&["parity", "--ui-path", "signer", "--ui-no-validation"]);
		let conf2 = parse(&["parity", "--ui-path", "signer", "--ui-port", "3123"]);
		let conf3 = parse(&["parity", "--ui-path", "signer", "--ui-interface", "test"]);

		// then
		assert_eq!(conf0.signer_config(), SignerConfiguration {
			enabled: true,
			port: 8180,
			interface: "127.0.0.1".into(),
			signer_path: "signer".into(),
			skip_origin_validation: false,
		});
		assert_eq!(conf1.signer_config(), SignerConfiguration {
			enabled: true,
			port: 8180,
			interface: "127.0.0.1".into(),
			signer_path: "signer".into(),
			skip_origin_validation: true,
		});
		assert_eq!(conf2.signer_config(), SignerConfiguration {
			enabled: true,
			port: 3123,
			interface: "127.0.0.1".into(),
			signer_path: "signer".into(),
			skip_origin_validation: false,
		});
		assert_eq!(conf3.signer_config(), SignerConfiguration {
			enabled: true,
			port: 8180,
			interface: "test".into(),
			signer_path: "signer".into(),
			skip_origin_validation: false,
		});
	}

	#[test]
	fn should_not_bail_on_empty_line_in_reserved_peers() {
		let temp = RandomTempPath::new();
		create_dir(temp.as_str().to_owned()).unwrap();
		let filename = temp.as_str().to_owned() + "/peers";
		File::create(filename.clone()).unwrap().write_all(b"  \n\t\n").unwrap();
		let args = vec!["parity", "--reserved-peers", &filename];
		let conf = Configuration::parse(&args).unwrap();
		assert!(conf.init_reserved_nodes().is_ok());
	}
}<|MERGE_RESOLUTION|>--- conflicted
+++ resolved
@@ -341,11 +341,7 @@
 				no_periodic_snapshot: self.args.flag_no_periodic_snapshot,
 				check_seal: !self.args.flag_no_seal_check,
 				download_old_blocks: !self.args.flag_no_ancient_blocks,
-<<<<<<< HEAD
-				serve_light: self.args.flag_serve_light,
 				light: self.args.flag_light,
-=======
->>>>>>> e0f6f8f9
 				verifier_settings: verifier_settings,
 			};
 			Cmd::Run(run_cmd)
